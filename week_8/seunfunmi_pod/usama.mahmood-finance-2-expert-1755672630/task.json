--- conflicted
+++ resolved
@@ -7,20 +7,12 @@
   "interface_num": 2,
   "task": {
     "user_id": "84",
-<<<<<<< HEAD
     "instruction": "You are a compliance officer with email (john.odonnell@hotmail.com). You wish to onboard BlueSky Robotics Pvt Ltd as a new investor with the following details: registration number 90122310, incorporated 2018-07-12 in Canada, address 2200 Richmond St W, Toronto, ON H6F 1L6, tax ID BSR-901-CA, contact email finance@blueskyrobotics.com, and source of funds retained earnings. Once onboarded, you want to add two subscriptions: 750,000 to the James, Stewart, and Higgins Growth Fund and 200,000 to the Martinez Ltd Income Fund.",
-=======
-    "instruction": "You are a compliance officer with email (john.odonnell@hotmail.com). BlueSky Robotics Pvt Ltd should be onboarded as a new investor with registration number 90122310, incorporated 2018-07-12 in Canada, address 2200 Richmond St W, Toronto, ON H6F 1L6, tax ID BSR-901-CA, contact email finance@blueskyrobotics.com, and source of funds retained earnings; the investor's status should be onboarded. Finally, add two approved subscriptions: 750,000 to the James, Stewart, and Higgins Growth Fund and 200,000 to the Martinez Ltd Income Fund.",
->>>>>>> c6dd8945
     "actions": [
       {
         "name": "find_user",
         "arguments": {
-<<<<<<< HEAD
-          "email": "dhumphrey@investment.com",
-=======
           "email": "john.odonnell@hotmail.com",
->>>>>>> c6dd8945
           "role": "compliance_officer"
         },
         "output": {
