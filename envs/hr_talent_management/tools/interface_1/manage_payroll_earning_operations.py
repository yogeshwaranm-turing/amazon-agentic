--- conflicted
+++ resolved
@@ -266,11 +266,7 @@
             "type": "function",
             "function": {
                 "name": "manage_payroll_earning_operations",
-<<<<<<< HEAD
-                "description": "Manage payroll earning operations in the HR talent management system. This tool handles the creation of additional earning records (bonus, incentive, reimbursement, commission) for employees and manager approval of these earnings. For creation, validates payroll input approval status and earning type/amount. For approval, verifies manager authorization and updates earning status. Essential for accurate payroll processing with proper approval workflows for additional earnings.",
-=======
 				"description": "Create and approve additional earnings (bonuses, incentives, reimbursements, commissions) tied to approved payroll inputs.\n\nWhat this tool does:\n- create_earning: Adds an earning line item for an employee against an approved payroll input.\n- approve_earning: Lets the employee's manager approve or reject the earning.\n\nWho can use it:\n- create_earning: Active users with role in {hr_payroll_administrator, hr_manager, hr_admin}.\n- approve_earning: The employee's manager (active user matching employees[employee_id].manager_id).\n\nInput guidance:\n- operation_type: 'create_earning' or 'approve_earning'.\n- For create_earning:\n  - payroll_input_id: Existing payroll input with input_status 'submitted'.\n  - employee_id: Must match payroll_input.employee_id.\n  - earning_type: One of bonus, incentive, reimbursement, commission, other.\n  - amount: Positive number (> 0).\n  - user_id: Authorized active user id.\n- For approve_earning:\n  - earning_id: Existing earning with approval_status 'pending'.\n  - approval_status: 'approved' or 'rejected'.\n  - approved_by: Active user id who is the employee's manager.\n  - approval_date: YYYY-MM-DD.\n\nExample create_earning:\n{\n  \"operation_type\": \"create_earning\",\n  \"payroll_input_id\": \"pi_55\",\n  \"employee_id\": \"e_101\",\n  \"earning_type\": \"bonus\",\n  \"amount\": 500,\n  \"user_id\": \"u_hr_1\"\n}\n\nExample approve_earning:\n{\n  \"operation_type\": \"approve_earning\",\n  \"earning_id\": \"pe_77\",\n  \"approval_status\": \"approved\",\n  \"approved_by\": \"u_mgr_7\",\n  \"approval_date\": \"2025-01-12\"\n}\n\nTypical errors if inputs are incorrect:\n- Missing mandatory fields for the chosen operation.\n- Requester not authorized or inactive.\n- Payroll input not found/not approved; employee mismatch with payroll input.\n- Invalid earning_type or non-positive amount.\n- For approval: approver not employee's manager; earning not pending; invalid approval status.",
->>>>>>> f8692cc3
                 "parameters": {
                     "type": "object",
                     "properties": {
@@ -283,13 +279,6 @@
                             "type": "string",
 							"description": "Payroll input id (required for create_earning). Must exist and have input_status 'submitted'."
                         },
-<<<<<<< HEAD
-=======
-                        "employee_id": {
-                            "type": "string",
-							"description": "Employee id (required for create_earning). Must match payroll_input.employee_id."
-                        },
->>>>>>> f8692cc3
                         "earning_type": {
                             "type": "string",
 							"description": "Type of earning (required for create_earning). Allowed: bonus, incentive, reimbursement, commission, other.",
