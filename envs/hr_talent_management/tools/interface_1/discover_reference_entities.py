--- conflicted
+++ resolved
@@ -42,13 +42,8 @@
 
             # Supported user filters
             user_exact_keys = [
-<<<<<<< HEAD
                 "user_id", "first_name", "last_name", "email", "phone_number",
                 "role", "employment_status", "employee_id"
-=======
-                "user_id", "first_name", "last_name", "email", "phone_number", 
-                "role", "employment_status"
->>>>>>> 5d04a3de
             ]
 
             for user_id, user in users.items():
