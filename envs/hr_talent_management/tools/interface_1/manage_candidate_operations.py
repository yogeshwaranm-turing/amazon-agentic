--- conflicted
+++ resolved
@@ -41,7 +41,6 @@
         users = data.get("users", {})
         
         if operation_type == "create_candidate":
-<<<<<<< HEAD
             required_fields = ["first_name", "last_name", "email_address", "contact_number", "country_of_residence", "created_by", "resume_file_name"]
             missing = [f for f in required_fields if not kwargs.get(f)]
             if missing:
@@ -81,94 +80,19 @@
                 "email_address": kwargs["email_address"],
                 "contact_number": kwargs["contact_number"],
                 "source_of_application": kwargs.get("source_of_application"),
-=======
-            # Validate required fields
-            required_fields = ["first_name", "last_name", "email_address", "contact_number", 
-                             "country_of_residence", "created_by", "resume_file_name"]
-            missing_fields = [field for field in required_fields if field not in kwargs or kwargs[field] is None]
-            if missing_fields:
-                return json.dumps({
-                    "success": False,
-                    "candidate_id": None,
-                    "message": f"Missing required fields for candidate creation: {', '.join(missing_fields)}"
-                })
-            
-            # Validate creator exists
-            if str(kwargs["created_by"]) not in users:
-                return json.dumps({
-                    "success": False,
-                    "candidate_id": None,
-                    "message": f"User {kwargs['created_by']} not found"
-                })
-            
-            # Validate email format
-            email_pattern = r'^[a-zA-Z0-9._%+-]+@[a-zA-Z0-9.-]+\.[a-zA-Z]{2,}$'
-            if not re.match(email_pattern, kwargs["email_address"]):
-                return json.dumps({
-                    "success": False,
-                    "candidate_id": None,
-                    "message": "Invalid email format"
-                })
-            
-            # Check for duplicate email in existing candidates
-            for cand_id, cand in candidates.items():
-                user_id = cand.get("user_id")
-                if user_id and str(user_id) in users:
-                    existing_user = users[str(user_id)]
-                    if existing_user.get("email") == kwargs["email_address"]:
-                        return json.dumps({
-                            "success": False,
-                            "candidate_id": None,
-                            "message": f"Candidate with email {kwargs['email_address']} already exists"
-                        })
-            
-            # Check for duplicate contact number
-            for cand_id, cand in candidates.items():
-                user_id = cand.get("user_id")
-                if user_id and str(user_id) in users:
-                    existing_user = users[str(user_id)]
-                    if existing_user.get("phone_number") == kwargs["contact_number"]:
-                        return json.dumps({
-                            "success": False,
-                            "candidate_id": None,
-                            "message": f"Candidate with contact number {kwargs['contact_number']} already exists"
-                        })
-            
-            # Check for duplicate LinkedIn profile if provided
-            if "linkedin_profile" in kwargs and kwargs["linkedin_profile"]:
-                for cand_id, cand in candidates.items():
-                    if cand.get("linkedin_profile") == kwargs["linkedin_profile"]:
-                        return json.dumps({
-                            "success": False,
-                            "candidate_id": None,
-                            "message": f"Candidate with LinkedIn profile {kwargs['linkedin_profile']} already exists"
-                        })
-            
-            # Create user record first
-            new_user_id = generate_id(users)
-            timestamp = "2025-10-10T12:00:00"
-            
-            new_user = {
-                "user_id": str(new_user_id),
-                "first_name": kwargs["first_name"],
-                "last_name": kwargs["last_name"],
-                "email": kwargs["email_address"],
-                "phone_number": kwargs["contact_number"],
-                "role": "candidate",
-                "employment_status": "active",
-                "created_at": timestamp,
-                "updated_at": timestamp
+                "country_of_residence": kwargs["country_of_residence"],
+                "linkedin_profile": kwargs.get("linkedin_profile"),
+                "current_ctc": kwargs.get("current_ctc"),
+                "status": "active",
+                "created_at": "2025-01-01T12:00:00",
+                "updated_at": "2025-01-01T12:00:00"
             }
-            
-            users[str(new_user_id)] = new_user
             
             # Generate new candidate ID and create record
             new_candidate_id = generate_id(candidates)
             
             new_candidate = {
                 "candidate_id": str(new_candidate_id),
-                "user_id": str(new_user_id),
->>>>>>> 5d04a3de
                 "country_of_residence": kwargs["country_of_residence"],
                 "linkedin_profile": kwargs.get("linkedin_profile", ""),
                 "current_ctc": float(kwargs.get("current_ctc", 0)),
@@ -182,7 +106,6 @@
             return json.dumps({
                 "success": True,
                 "candidate_id": str(new_candidate_id),
-                "user_id": str(new_user_id),
                 "message": f"Candidate {new_candidate_id} created successfully"
             })
         
@@ -289,23 +212,6 @@
                             "type": "string",
                             "description": "Type of operation to perform: 'create_candidate', 'update_candidate'"
                         },
-                        "candidate_id": {
-                            "type": "string",
-                            "description": "Required for update_candidate"
-                        },
-                        "user_id": {
-                            "type": "string",
-                            "description": "Required for update_candidate"
-                        },
-                        "first_name": {
-                            "type": "string",
-                            "description": "Required for create_candidate"
-                        },
-                        "last_name": {
-                            "type": "string",
-                            "description": "Required for create_candidate"
-                        },
-<<<<<<< HEAD
                         "first_name": {"type": "string", "description": "First name (required for create_candidate)"},
                         "last_name": {"type": "string", "description": "Last name (required for create_candidate)"},
                         "email_address": {"type": "string", "description": "Email address (required for create_candidate)"},
@@ -319,40 +225,6 @@
                         "candidate_id": {"type": "string", "description": "Candidate ID (required for update_candidate)"},
                         "user_id": {"type": "string", "description": "User ID (required for update_candidate)"},
                         "status": {"type": "string", "description": "Candidate status (optional for update_candidate)"}
-=======
-                        "email_address": {
-                            "type": "string",
-                            "description": "Required for create_candidate"
-                        },
-                        "contact_number": {
-                            "type": "string",
-                            "description": "Required for create_candidate"
-                        },
-                        "country_of_residence": {
-                            "type": "string",
-                            "description": "Required for create_candidate. Optional for update_candidate"
-                        },
-                        "created_by": {
-                            "type": "string",
-                            "description": "Required for create_candidate"
-                        },
-                        "resume_file_name": {
-                            "type": "string",
-                            "description": "Required for create_candidate"
-                        },
-                        "linkedin_profile": {
-                            "type": "string",
-                            "description": "Optional for both operations"
-                        },
-                        "current_ctc": {
-                            "type": "number",
-                            "description": "Optional for both operations"
-                        },
-                        "status": {
-                            "type": "string",
-                            "description": "Optional for update_candidate. Values: active, inactive, suspended"
-                        }
->>>>>>> 5d04a3de
                     },
                     "required": ["operation_type"]
                 }
