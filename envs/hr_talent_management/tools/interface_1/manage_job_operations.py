--- conflicted
+++ resolved
@@ -159,7 +159,6 @@
                 "shift_type": kwargs.get("shift_type", ""),
                 "remote_indicator": kwargs.get("remote_indicator", ""),
                 "status": "draft",
-<<<<<<< HEAD
                 "hr_manager_approver": None,
                 "hr_manager_approval_date": None,
                 "finance_manager_approver": None,
@@ -169,11 +168,6 @@
                 "created_by": kwargs["created_by"],
                 "created_at": "2025-01-01T12:00:00",
                 "updated_at": "2025-01-01T12:00:00"
-=======
-                "created_by": str(kwargs["created_by"]),
-                "created_at": timestamp,
-                "updated_at": timestamp
->>>>>>> 5d04a3de
             }
             
             job_requisitions[str(new_requisition_id)] = new_requisition
@@ -214,49 +208,23 @@
             
             requisition = job_requisitions[req_id]
             
-            # If updating status, validate current status
-            if "status" in kwargs and kwargs["status"] is not None:
-                valid_statuses = ["draft", "pending_approval", "approved", "closed"]
-                if kwargs["status"] not in valid_statuses:
-                    return json.dumps({
-                        "success": False,
-                        "requisition_id": req_id,
-                        "message": f"Invalid status. Must be one of: {', '.join(valid_statuses)}"
-                    })
-            else:
-                # For non-status updates, check if requisition is in editable state
-                if requisition.get("status") not in ["draft", "pending_approval"]:
-                    return json.dumps({
-                        "success": False,
-                        "requisition_id": req_id,
-                        "message": f"Cannot update requisition in '{requisition.get('status')}' status"
-                    })
-            
-            # Update fields
-            timestamp = "2025-10-10T12:00:00"
-            updateable_fields = ["job_title", "department_id", "location_id", "employment_type", 
-                               "hiring_manager_id", "budgeted_salary_min", "budgeted_salary_max",
-                               "job_description", "grade", "shift_type", "remote_indicator", "status"]
-            
-            for field in updateable_fields:
-                if field in kwargs and kwargs[field] is not None:
-                    if field in ["department_id", "location_id", "hiring_manager_id"]:
-                        requisition[field] = str(kwargs[field])
-                    elif field in ["budgeted_salary_min", "budgeted_salary_max"]:
-                        requisition[field] = float(kwargs[field])
-                    else:
-                        requisition[field] = kwargs[field]
-            
-            requisition["updated_at"] = timestamp
-            
-            return json.dumps({
-                "success": True,
-                "requisition_id": req_id,
-                "message": f"Job requisition {req_id} updated successfully"
-            })
-        
+            valid_roles = ["hr_recruiter", "hr_manager", "hr_admin", "hiring_manager"]
+            if user.get("role") not in valid_roles:
+                return json.dumps({"success": False, "error": "Halt: User lacks authorization to perform this action"})
+            
+            # Update fields if provided
+            updatable_fields = ["job_title", "department_id", "location_id", "employment_type", "hiring_manager_id", 
+                              "budgeted_salary_min", "budgeted_salary_max", "job_description", "grade", "shift_type", "remote_indicator"]
+            for field in updatable_fields:
+                if kwargs.get(field) is not None:
+                    req[field] = kwargs[field]
+            
+            req["updated_at"] = "2025-01-01T12:00:00"
+            
+            return json.dumps({"success": True, "requisition_id": kwargs["requisition_id"], "message": f"Requisition {kwargs['requisition_id']} updated successfully"})
+        
+        # APPROVE REQUISITION
         elif operation_type == "approve_requisition":
-<<<<<<< HEAD
             if not kwargs.get("requisition_id") or not kwargs.get("user_id"):
                 return json.dumps({"success": False, "error": "Halt: Missing requisition_id or user_id"})
             
@@ -283,7 +251,97 @@
             elif user.get("role") == "department_manager" or user.get("user_id") == req.get("hiring_manager_id"):
                 req["dept_head_approver"] = kwargs["user_id"]
                 req["dept_head_approval_date"] = approval_date
-=======
+            else:
+                return json.dumps({"success": False, "error": "Halt: Unauthorized approver (role mismatch)"})
+            
+            # Check if all three approvals are complete
+            if req.get("hr_manager_approver") and req.get("finance_manager_approver") and req.get("dept_head_approver"):
+                req["status"] = "approved"
+            
+            req["updated_at"] = "2025-01-01T12:00:00"
+            
+            return json.dumps({"success": True, "requisition_id": kwargs["requisition_id"], "message": f"Requisition {kwargs['requisition_id']} approval recorded"})
+        
+        # CREATE POSTING
+        elif operation_type == "create_posting":
+            required_fields = ["requisition_id", "posted_date", "portal_type", "user_id"]
+            missing = [f for f in required_fields if not kwargs.get(f)]
+            if missing:
+                return json.dumps({"success": False, "error": f"Halt: Missing required fields: {', '.join(missing)}"})
+            
+            user = users.get(kwargs["user_id"])
+            if not user or user.get("employment_status") != "active":
+                return json.dumps({"success": False, "error": "Halt: User not found or inactive"})
+            
+            if user.get("role") not in ["hr_recruiter", "hr_manager", "hr_admin"]:
+                return json.dumps({"success": False, "error": "Halt: User lacks appropriate role authorization"})
+            
+            req = job_requisitions.get(kwargs["requisition_id"])
+            if not req or req.get("status") != "approved":
+                return json.dumps({"success": False, "error": "Halt: Requisition not found or not in 'approved' status"})
+            
+            # Create posting
+            posting_id = generate_id(job_postings)
+            new_posting = {
+                "posting_id": posting_id,
+                "requisition_id": kwargs["requisition_id"],
+                "posted_date": kwargs["posted_date"],
+                "portal_type": kwargs["portal_type"],
+                "status": "active",
+                "closed_date": None,
+                "created_at": "2025-01-01T12:00:00",
+                "updated_at": "2025-01-01T12:00:00"
+            }
+            job_postings[posting_id] = new_posting
+            
+            # Update requisition posted_date
+            req["posted_date"] = kwargs["posted_date"]
+            
+            return json.dumps({"success": True, "posting_id": posting_id, "message": f"Job posting {posting_id} created successfully"})
+        
+        # UPDATE POSTING
+        elif operation_type == "update_posting":
+            if not kwargs.get("posting_id") or not kwargs.get("user_id"):
+                return json.dumps({"success": False, "error": "Halt: Missing posting_id or user_id"})
+            
+            posting = job_postings.get(kwargs["posting_id"])
+            if not posting:
+                return json.dumps({"success": False, "error": "Halt: Posting not found"})
+            
+            if posting.get("status") != "active":
+                return json.dumps({"success": False, "error": "Halt: Posting not in updatable status"})
+            
+            user = users.get(kwargs["user_id"])
+            if not user or user.get("employment_status") != "active":
+                return json.dumps({"success": False, "error": "Halt: User not found or inactive"})
+            
+            if user.get("role") not in ["hr_recruiter", "hr_manager", "hr_admin"]:
+                return json.dumps({"success": False, "error": "Halt: User lacks authorization to perform this action"})
+            
+            # Update fields
+            timestamp = "2025-10-10T12:00:00"
+            updateable_fields = ["job_title", "department_id", "location_id", "employment_type", 
+                               "hiring_manager_id", "budgeted_salary_min", "budgeted_salary_max",
+                               "job_description", "grade", "shift_type", "remote_indicator", "status"]
+            
+            for field in updateable_fields:
+                if field in kwargs and kwargs[field] is not None:
+                    if field in ["department_id", "location_id", "hiring_manager_id"]:
+                        requisition[field] = str(kwargs[field])
+                    elif field in ["budgeted_salary_min", "budgeted_salary_max"]:
+                        requisition[field] = float(kwargs[field])
+                    else:
+                        requisition[field] = kwargs[field]
+            
+            requisition["updated_at"] = timestamp
+            
+            return json.dumps({
+                "success": True,
+                "requisition_id": req_id,
+                "message": f"Job requisition {req_id} updated successfully"
+            })
+        
+        elif operation_type == "approve_requisition":
             # Validate required fields
             required_fields = ["requisition_id", "user_id"]
             missing_fields = [field for field in required_fields if field not in kwargs or kwargs[field] is None]
@@ -337,7 +395,6 @@
             elif user_role == "department_manager" or user_role == "hiring_manager":
                 requisition["dept_head_approver"] = user_id
                 requisition["dept_head_approval_date"] = approval_date_converted
->>>>>>> 5d04a3de
             else:
                 return json.dumps({
                     "success": False,
@@ -345,13 +402,7 @@
                     "message": f"User with role '{user_role}' is not authorized to approve requisitions"
                 })
             
-<<<<<<< HEAD
-            # Check if all three approvals are complete
-            if req.get("hr_manager_approver") and req.get("finance_manager_approver") and req.get("dept_head_approver"):
-                req["status"] = "approved"
-=======
             requisition["updated_at"] = "2025-10-10T12:00:00"
->>>>>>> 5d04a3de
             
             return json.dumps({
                 "success": True,
